--- conflicted
+++ resolved
@@ -1,7 +1,6 @@
 weewx change history
 --------------------
 
-<<<<<<< HEAD
 4.0.0 MM/DD/YYYY
 
 Ported to Python 3. WeeWX should now run under Python 2.7 and 3.3 and
@@ -39,10 +38,7 @@
 Ported OS uptime to OpenBSD. Fixes issue #428. Thanks to user Jeff Ross!
 
 
-3.9.2 MM/DD/YYYY
-=======
 3.9.2 07/14/2019
->>>>>>> 80c612de
 
 StdPrint now explicitly converts loop and archive fields to UTF-8 before
 printing. This means unicode strings can now be included in loop and archive
