<<<<<<< HEAD
=======
* Fri Mar 10 2017 Matthew Wall (weewx) <mwall@users.sourceforge.net> - 3.7.0-1
- new upstream release
>>>>>>> 29647a08
* Sat Mar 04 2017 Matthew Wall (weewx) <mwall@users.sourceforge.net> - 3.7.0b3-1
- new upstream release
* Sat Feb 18 2017 Matthew Wall (weewx) <mwall@users.sourceforge.net> - 3.7.0b2-1
- new upstream release
* Thu Feb 09 2017 Matthew Wall (weewx) <mwall@users.sourceforge.net> - 3.7.0a3-1
- new upstream release
* Thu Oct 13 2016 Matthew Wall (weewx) <mwall@users.sourceforge.net> - 3.6.1-1
- new upstream release
* Fri Oct 07 2016 Matthew Wall (weewx) <mwall@users.sourceforge.net> - 3.6.0-1
- new upstream release
* Tue Oct 04 2016 Thomas Keffer (Author of weewx) <tkeffer@gmail.com> - 3.6.0b3-1
- new upstream release
* Mon Sep 26 2016 Matthew Wall (weewx) <mwall@users.sourceforge.net> - 3.6.0b2-1
- new upstream release
* Sun Sep 25 2016 Matthew Wall (weewx) <mwall@users.sourceforge.net> - 3.6.0b1-1
- new upstream release
* Thu Sep 22 2016 Matthew Wall (weewx) <mwall@users.sourceforge.net> - 3.6.0a1-1
- new upstream release
* Sun Mar 13 2016 Matthew Wall (weewx) <mwall@users.sourceforge.net> - 3.5.0-1
- new upstream release
* Sat Jan 16 2016 Matthew Wall (weewx) <mwall@users.sourceforge.net> - 3.4.0-1
- new upstream release
* Sun Dec 06 2015 Matthew Wall (weewx) <mwall@users.sourceforge.net> - 3.3.1-1
- new upstream release
* Sat Dec 05 2015 Matthew Wall (weewx) <mwall@users.sourceforge.net> - 3.3.0-1
- new upstream release
* Sat Oct 31 2015 mwall <mwall@picodeb8> - 3.3.0b1-1
- new upstream release
* Sat Jul 18 2015 Matthew Wall (weewx) <mwall@users.sourceforge.net> - 3.2.1-1
- new upstream release
* Wed Jul 15 2015 Matthew Wall (weewx) <mwall@users.sourceforge.net> - 3.2.0-1
- new upstream release
* Wed Jul 15 2015 Thomas Keffer (Author of weewx) <tkeffer@gmail.com> - 3.2.0-1
- new upstream release
* Wed Jul 15 2015 Matthew Wall (weewx) <mwall@users.sourceforge.net> - 3.2.0b3-1
- new upstream release
* Tue Jul 07 2015 Matthew Wall (weewx) <mwall@users.sourceforge.net> - 3.2.0b1-1
- new upstream release
- fixes to rpm pre/post scripts in weewx.spec
* Sun Jul 05 2015 Matthew Wall (weewx) <mwall@users.sourceforge.net> - 3.2.0a4-1
- new upstream release
* Sat Apr 25 2015 Matthew Wall (weewx) <mwall@users.sourceforge.net> - 3.2.0a1-1
- new upstream release
- use unified wee_X utilities
* Thu Feb 05 2015 Matthew Wall (weewx) <mwall@users.sourceforge.net> - 3.1.0-1
- new upstream release
* Sat Dec 06 2014 Matthew Wall (weewx) <mwall@users.sourceforge.net> - 3.0.1-1
- new upstream release
* Fri Dec 05 2014 Thomas Keffer (Author of weewx) <tkeffer@gmail.com> - 3.0.0-1
- new upstream release
* Mon Dec 01 2014 Matthew Wall (weewx) <mwall@users.sourceforge.net> - 3.0.0b2-1
- new upstream release
* Sat Nov 29 2014 Matthew Wall (weewx) <mwall@users.sourceforge.net> - 3.0.0a5-1
- new upstream release
* Sat Nov 29 2014 Matthew Wall (weewx) <mwall@users.sourceforge.net> - 3.0.0a4-1
- new upstream release
* Fri Nov 28 2014 Matthew Wall (weewx) <mwall@users.sourceforge.net> - 3.0.0a3-1
- new upstream release
* Thu Nov 27 2014 Matthew Wall (weewx) <mwall@users.sourceforge.net> - 3.0.0a2-1
- new upstream release
* Sat Oct 11 2014 Matthew Wall (weewx) <mwall@users.sourceforge.net> - 2.7.0-1
- new upstream release
* Mon Jun 16 2014 Matthew Wall (weewx) <mwall@users.sourceforge.net> - 2.6.4-1
- new upstream release
- added cc3000, ultimeter, ws1 drivers
* Thu Apr 10 2014 Matthew Wall (weewx) <mwall@users.sourceforge.net> - 2.6.3-1
- new upstream release
* Sun Feb 16 2014 Matthew Wall (weewx) <mwall@users.sourceforge.net> - 2.6.2-1
- new upstream release
* Sat Feb 08 2014 Matthew Wall (weewx) <mwall@users.sourceforge.net> - 2.6.1-1
- new upstream release
* Fri Feb 07 2014 Matthew Wall (weewx) <mwall@users.sourceforge.net> - 2.6.0-1
- new upstream release
* Wed Feb 05 2014 Matthew Wall (weewx) <mwall@users.sourceforge.net> - 2.6.0b2-1
- new upstream release
* Tue Feb 04 2014 Matthew Wall (weewx) <mwall@users.sourceforge.net> - 2.6.0b1-1
- new upstream release
* Tue Jan 28 2014 Matthew Wall (weewx) <mwall@users.sourceforge.net> - 2.6.0a6-1
- new upstream release
* Mon Dec 30 2013 Matthew Wall <mwall@users.sourceforge.net> - 2.5.1-1
- added ws23xx and te923 drivers
* Tue Oct 29 2013 Matthew Wall <mwall@users.sourceforge.net> - 2.5.0-1
- new upstream release
* Sat Oct 19 2013 Matthew Wall <mwall@users.sourceforge.net> - 2.5.0b3-1
- new upstream release
* Fri Oct 18 2013 Matthew Wall <mwall@users.sourceforge.net> - 2.5.0b2-1
- new upstream release
* Sat Oct 12 2013 Matthew Wall <mwall@users.sourceforge.net> - 2.5.0b1-1
- new upstream release
* Sun Aug 04 2013 Matthew Wall <mwall@users.sourceforge.net> - 2.4.0-1
- new upstream release
* Sat Jun 22 2013 Matthew Wall <mwall@users.sourceforge.net> - 2.3.3-1
- new upstream release
* Sun Jun 16 2013 Matthew Wall <mwall@users.sourceforge.net> - 2.3.2-1
- new upstream release
* Mon Apr 15 2013 Thomas Keffer <tkeffer@gmail.com> - 2.3.1-1
- new upstream release
* Tue Apr 09 2013 Matthew Wall <mwall@users.sourceforge.net> - 2.3.0-1
- new upstream release
* Fri Feb 15 2013 Matthew Wall <mwall@users.sourceforge.net> - 2.2.1-1
- fixed ordinals
* Thu Feb 14 2013 Matthew Wall <mwall@users.sourceforge.net> - 2.2.0-1
- no packaging changes for the 2.2.0 release
* Wed Feb 13 2013 Matthew Wall <mwall@users.sourceforge.net> - 2.2.0b2-1
- second beta for 2.2.0
* Sun Feb 10 2013 Matthew Wall <mwall@users.sourceforge.net> - 2.2.0b1-1
- first beta for 2.2.0
* Sat Feb 09 2013 Matthew Wall <mwall@users.sourceforge.net> - 2.2.0a5-1
- fixed postrm to work with ubuntu systems
* Fri Feb 08 2013 Matthew Wall <mwall@users.sourceforge.net> - 2.2.0a4-1
- include logrotate and syslog snippets
- use wee_config_* naming
* Sun Feb 03 2013 Matthew Wall <mwall@users.sourceforge.net> - 2.2.0a3-1
- removed apache dependencies
- put generated html in /var/www/html/weewx
* Mon Jan 28 2013 Matthew Wall <mwall at users.sourceforge.net> - 2.2.0a2-1
- merged packaging branch to trunk
- put chkconfig in preun rather than postun as per rpmlint suggestion
* Sat Jan 26 2013 Matthew Wall <mwall at users.sourceforge.net> - 2.1.1-1
- initial redhat package<|MERGE_RESOLUTION|>--- conflicted
+++ resolved
@@ -1,8 +1,5 @@
-<<<<<<< HEAD
-=======
 * Fri Mar 10 2017 Matthew Wall (weewx) <mwall@users.sourceforge.net> - 3.7.0-1
 - new upstream release
->>>>>>> 29647a08
 * Sat Mar 04 2017 Matthew Wall (weewx) <mwall@users.sourceforge.net> - 3.7.0b3-1
 - new upstream release
 * Sat Feb 18 2017 Matthew Wall (weewx) <mwall@users.sourceforge.net> - 3.7.0b2-1
