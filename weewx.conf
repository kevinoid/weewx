--- conflicted
+++ resolved
@@ -207,10 +207,7 @@
         # The following three lines determine where files will be sent.
         #server = replace with the rsync server name, e.g, www.threefools.org
         #user = replace with the rsync username
-<<<<<<< HEAD
-=======
         #path = replace with the rsync destination directory (e.g., /var/www/html/weather). Makes sure user has write permissions!
->>>>>>> e50462ff
 
         # Rsync can be configured to remove files from the remote server if
         # they don't exist under HTML_ROOT locally. USE WITH CAUTION: if you
