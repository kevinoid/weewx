#
#    Copyright (c) 2009-2023 Tom Keffer <tkeffer@gmail.com>
#
#    See the file LICENSE.txt for your full rights.
#
"""Package weewx, containing modules specific to the weewx runtime engine."""
import importlib
import os.path
import sys
import time

import weeutil.logger
from weeutil.weeutil import to_int

__version__ = "5.0.0rc1"

# Holds the program launch time in unix epoch seconds:
# Useful for calculating 'uptime.'
launchtime_ts = time.time()

# Set to true for extra debug information:
debug = False

# Exit return codes
CMD_ERROR = 2
CONFIG_ERROR = 3
IO_ERROR = 4
DB_ERROR = 5

# Constants used to indicate a unit system:
METRIC = 0x10
METRICWX = 0x11
US = 0x01


# =============================================================================
#           Define possible exceptions that could get thrown.
# =============================================================================

class WeeWxIOError(IOError):
    """Base class of exceptions thrown when encountering an input/output error
    with the hardware."""


class WakeupError(WeeWxIOError):
    """Exception thrown when unable to wake up or initially connect with the
    hardware."""


class CRCError(WeeWxIOError):
    """Exception thrown when unable to pass a CRC check."""


class RetriesExceeded(WeeWxIOError):
    """Exception thrown when max retries exceeded."""


class HardwareError(Exception):
    """Exception thrown when an error is detected in the hardware."""


class UnknownArchiveType(HardwareError):
    """Exception thrown after reading an unrecognized archive type."""


class UnsupportedFeature(Exception):
    """Exception thrown when attempting to access a feature that is not
    supported (yet)."""


class ViolatedPrecondition(Exception):
    """Exception thrown when a function is called with violated
    preconditions."""


class StopNow(Exception):
    """Exception thrown to stop the engine."""


class UnknownDatabase(Exception):
    """Exception thrown when attempting to use an unknown database."""


class UnknownDatabaseType(Exception):
    """Exception thrown when attempting to use an unknown database type."""


class UnknownBinding(Exception):
    """Exception thrown when attempting to use an unknown data binding."""


class UnitError(ValueError):
    """Exception thrown when there is a mismatch in unit systems."""


class UnknownType(ValueError):
    """Exception thrown for an unknown observation type"""


class UnknownAggregation(ValueError):
    """Exception thrown for an unknown aggregation type"""


class CannotCalculate(ValueError):
    """Exception raised when a type cannot be calculated."""


class NoCalculate(Exception):
    """Exception raised when a type does not need to be calculated."""


# =============================================================================
#                       Possible event types.
# =============================================================================

class STARTUP(object):
    """Event issued when the engine first starts up. Services have been
    loaded."""


class PRE_LOOP(object):
    """Event issued just before the main packet loop is entered. Services
    have been loaded."""


class NEW_LOOP_PACKET(object):
    """Event issued when a new LOOP packet is available. The event contains
    attribute 'packet', which is the new LOOP packet."""


class CHECK_LOOP(object):
    """Event issued in the main loop, right after a new LOOP packet has been
    processed. Generally, it is used to throw an exception, breaking the main
    loop, so the console can be used for other things."""


class END_ARCHIVE_PERIOD(object):
    """Event issued at the end of an archive period."""


class NEW_ARCHIVE_RECORD(object):
    """Event issued when a new archive record is available. The event contains
    attribute 'record', which is the new archive record."""


class POST_LOOP(object):
    """Event issued right after the main loop has been broken. Services hook
    into this to access the console for things other than generating LOOP
    packet."""


# =============================================================================
#                       Service groups.
# =============================================================================

# All existent service groups and the order in which they should be run:
all_service_groups = ['prep_services', 'data_services', 'process_services', 'xtype_services',
                      'archive_services', 'restful_services', 'report_services']


# =============================================================================
#                       Class Event
# =============================================================================
class Event(object):
    """Represents an event."""

    def __init__(self, event_type, **argv):
        self.event_type = event_type

        for key in argv:
            setattr(self, key, argv[key])

    def __str__(self):
        """Return a string with a reasonable representation of the event."""
        et = "Event type: %s | " % self.event_type
        s = "; ".join("%s: %s" % (k, self.__dict__[k]) for k in self.__dict__ if k != "event_type")
        return et + s


# =============================================================================
#                           Utilities
# =============================================================================


def require_weewx_version(module, required_version):
    """utility to check for version compatibility"""
    from weeutil.weeutil import version_compare
    if version_compare(__version__, required_version) < 0:
        raise UnsupportedFeature("%s requires weewx %s or greater, found %s"
                                 % (module, required_version, __version__))


def add_user_path(config_dict):
    """add the path to the parent of the user directory to PYTHONPATH."""
    root_dict = extract_roots(config_dict)
    lib_dir = os.path.abspath(os.path.join(root_dict['USER_DIR'], '..'))
    import logging
    log = logging.getLogger(__name__)
<<<<<<< HEAD
    log.debug("Adding user directory '%s' to PYTHONPATH", lib_dir)
=======
    log.info("Adding to PYTHONPATH the 'user' directory '%s'" % lib_dir)
>>>>>>> e402cd4d
    sys.path.append(lib_dir)


def extract_roots(config_dict):
    """Get the location of the various root directories used by weewx.
    The extracted paths are *absolute* paths. That is, they are no longer relative to WEEWX_ROOT.

    Args:
        config_dict(dict): The configuration dictionary
    Returns:
        dict[str, str]: Key is the type of root, value is its location.
    """
    user_root = config_dict.get('USER_ROOT', 'bin/user')
    root_dict = {
        'WEEWX_ROOT': config_dict['WEEWX_ROOT'],
        'USER_DIR': os.path.abspath(os.path.join(config_dict['WEEWX_ROOT'], user_root)),
        'BIN_DIR': os.path.abspath(os.path.join(os.path.dirname(__file__), '..')),
        'EXT_DIR': os.path.abspath(os.path.join(config_dict['WEEWX_ROOT'], user_root, 'installer'))
    }

    # Add SKIN_ROOT if it can be found:
    try:
        root_dict['SKIN_DIR'] = os.path.abspath(
            os.path.join(root_dict['WEEWX_ROOT'], config_dict['StdReport']['SKIN_ROOT'])
        )
    except KeyError:
        pass

    return root_dict


def initialize(config_dict, log_label):
    """Set debug, set up the logger, and add the user path"""
    global debug

    # Set weewx.debug as necessary:
    debug = to_int(config_dict.get('debug', 0))

    # Customize the logging with user settings.
    weeutil.logger.setup(log_label, config_dict)

    # Add the 'user' package to PYTHONPATH
    add_user_path(config_dict)
    # Now we can import user.extensions
    try:
        importlib.import_module('user.extensions')
    except ModuleNotFoundError as e:
        import logging
        log = logging.getLogger(__name__)
        log.error("Cannot load user extensions: %s" % e)<|MERGE_RESOLUTION|>--- conflicted
+++ resolved
@@ -196,11 +196,7 @@
     lib_dir = os.path.abspath(os.path.join(root_dict['USER_DIR'], '..'))
     import logging
     log = logging.getLogger(__name__)
-<<<<<<< HEAD
-    log.debug("Adding user directory '%s' to PYTHONPATH", lib_dir)
-=======
     log.info("Adding to PYTHONPATH the 'user' directory '%s'" % lib_dir)
->>>>>>> e402cd4d
     sys.path.append(lib_dir)
 
 
