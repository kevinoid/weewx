--- conflicted
+++ resolved
@@ -48,11 +48,7 @@
 import weeutil.weeutil
 
 DRIVER_NAME = 'WMR100'
-<<<<<<< HEAD
-DRIVER_VERSION = "3.3.1"
-=======
 DRIVER_VERSION = "3.3.3"
->>>>>>> d3378d29
 
 def loader(config_dict, engine):  # @UnusedVariable
     return WMR100(**config_dict[DRIVER_NAME])    
